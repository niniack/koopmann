--- conflicted
+++ resolved
@@ -312,8 +312,9 @@
         )
 
         parametrize.register_parametrization(
-<<<<<<< HEAD
-            self.koopman_matrix.linear_layer, "weight", MatrixExponential(k=k, dim=latent_dimension)
+            self.koopman_matrix.linear_layer,
+            "weight",
+            MatrixExponential(k=k, dim=latent_dimension),
         )
 
 
@@ -370,9 +371,4 @@
             self.koopman_matrix.linear_layer,
             "weight",
             LowRankFactorization(n=latent_dimension, r=5),
-=======
-            self.koopman_matrix.linear_layer,
-            "weight",
-            MatrixExponential(k=k, dim=latent_dimension),
->>>>>>> defb6c53
         )