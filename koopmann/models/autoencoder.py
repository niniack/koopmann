__all__ = [
    "Autoencoder",
    "ExponentialKoopmanAutencoder",
    "MatrixExponential",
]

import warnings
from ast import literal_eval
from collections import OrderedDict, namedtuple
from pathlib import Path
from typing import List, Optional

import torch
import torch.nn as nn
import torch.nn.utils.parametrize as parametrize
from jaxtyping import Float, Int
from safetensors.torch import load_model, save_model
from torch import Tensor

from koopmann.models.base import BaseTorchModel
from koopmann.models.layers import LinearLayer
from koopmann.models.utils import (
    StringtoClassNonlinearity,
    eigeninit,
    get_device,
    parse_safetensors_metadata,
)

AutoencoderResult = namedtuple("AutoencoderResult", "predictions reconstruction")


class Autoencoder(BaseTorchModel):
    """
    Autoencoder model.
    """

    def __init__(
        self,
        k: int,
        input_dimension: int = 2,
        latent_dimension: int = 4,
        hidden_configuration: Optional[List[Int]] = None,
        nonlinearity: str = "leakyrelu",
        batchnorm: bool = False,
    ):
        super().__init__()

        if latent_dimension <= input_dimension:
            warnings.warn(
                f"The latent dimension {latent_dimension} should probably be "
                f"larger than the input dimension {input_dimension}!"
            )

        self.input_dimension = input_dimension
        self.latent_dimension = latent_dimension
        self.steps = k
        self.batchnorm = batchnorm

        # Store random projections in a ModuleDict as non-trainable parameters
        self.random_projections = nn.ParameterDict()

        # Convert string nonlinearity to class
        self.nonlinearity = nonlinearity
        nonlinearity = StringtoClassNonlinearity[nonlinearity].value

        # Set up autoencoder architecture
        if not hidden_configuration:
            self.hidden_configuration = [input_dimension * 4]
            channel_dims = [
                (input_dimension, input_dimension * 4),
                (input_dimension * 4, latent_dimension),
            ]
        else:
            self.hidden_configuration = hidden_configuration
            dims_list = [input_dimension, latent_dimension]
            dims_list = dims_list[:1] + hidden_configuration + dims_list[1:]

            channel_dims = [(dims_list[i - 1], dims_list[i]) for i in range(1, len(dims_list))]

        ################## ENCODER #################
        self._encoder = nn.Sequential()
        for i in range(0, len(channel_dims), 1):
            self._encoder.append(
                LinearLayer(
                    in_features=channel_dims[i][0],
                    out_features=channel_dims[i][1],
                    nonlinearity=nonlinearity,
                    bias=True,
                    batchnorm=batchnorm,
                    hook=False,
                )
            )
            self._encoder.apply(LinearLayer.init_weights)

        ######################
        # Koopman matrix
        ######################
        self._koopman_matrix = LinearLayer(
            in_features=latent_dimension,
            out_features=latent_dimension,
            nonlinearity=None,
            bias=False,
            batchnorm=False,
            hook=False,
        )
        eigeninit(self._koopman_matrix.linear_layer.weight, theta=0.3)

        ################## DECODER #################
        self._decoder = nn.Sequential()
        for i in range(len(channel_dims) - 1, -1, -1):
            self._decoder.append(
                LinearLayer(
                    in_features=channel_dims[i][1],
                    out_features=channel_dims[i][0],
                    nonlinearity=nonlinearity if (i != 0) else None,
                    bias=True,
                    batchnorm=batchnorm,
                    hook=False,
                )
            )
            self._decoder.apply(LinearLayer.init_weights)

    @property
    def encoder(self) -> nn.Sequential:
        """Returns the encoder in a sequential container."""
        return self._encoder

    @property
    def decoder(self) -> nn.Sequential:
        """Returns the decoder in a sequential container."""
        return self._decoder

    @property
    def koopman_matrix(self) -> nn.Sequential:
        """Returns the Koopman matrix in a sequential container."""
        return self._koopman_matrix

    def hook_model(self) -> None:
        raise NotImplementedError()

    @property
    def modules(self) -> nn.Sequential:
        """Returns the autoencoder modules in a sequential container."""
        return nn.Sequential(self._koopman_matrix, *(list(self._encoder) + list(self._decoder)))

    def _encode(self, x):
        ## Pre-encoder bias
        # x_bar = x - self.decoder[-1].linear_layer.bias
        return self.encoder(x)

    def _decode(self, x):
        return self.decoder(x)

    def forward(
        self,
        x: Float[Tensor, "batch features"],
        k: Int = 0,
        intermediate=False,
    ) -> AutoencoderResult:
        """Forward."""

        # Encode
        phi_x = self._encode(x)

        # Reconstruct
<<<<<<< HEAD
        x_recons = self._decode(phi_x)
=======
        x_recons = self.decoder(phi_x)
>>>>>>> 824c4b6e

        ##########################################
        # If you like slow code, you'll enjoy this!
        # It stores all intermediate predictions
        # but, we never actually use them, so off with its head.
        ##########################################
        if intermediate:
            # Advance latent variable k times
            prediction = [phi_x]
            for i in range(1, k + 1):
                prev_pred = prediction[i - 1]
                prediction.append(self.koopman_matrix(prev_pred))

            # Batched decoding
            # Shape: [steps, batch, latent_dim]
            stacked_predictions = torch.stack(prediction, dim=0)
            steps, batch_size, latent_dim = stacked_predictions.size()
            # Shape: [steps * batch, feature_dim]
            reshaped_predictions = stacked_predictions.view(-1, latent_dim)
            decoded = self.decoder(reshaped_predictions)
            # Shape: [steps, batch, latent_dim]
            x_k = decoded.view(steps, batch_size, -1)

        ##########################################
        # Faster way, but no intermediate stores
        ##########################################
        else:
            K_weight = self.koopman_matrix.linear_layer.weight
            K_effective_weight = torch.linalg.matrix_power(K_weight, k)
            x_k = phi_x @ K_effective_weight.T
            x_k = self._decode(x_k)

            # For compatibility
            x_k = x_k.unsqueeze(0)

        return AutoencoderResult(x_k, x_recons)

    def get_fwd_activations(self, detach=True) -> OrderedDict:
        """Get forward activations."""
        activations = OrderedDict()
        for i, layer in enumerate(self.features):
            if layer.is_hooked:
                activations[i] = (
                    layer.forward_activations if not detach else layer.forward_activations.detach()
                )

        return activations

    @classmethod
    def load_model(cls, file_path: str | Path, strict=True, **kwargs):
        """Load model."""

        # Assert path
        assert Path(file_path).exists(), f"Model file {file_path} does not exist."

        # Parse metadata
        metadata = parse_safetensors_metadata(file_path=file_path)

        # # Stuff metadata
        # for k, v in kwargs.items():
        #     metadata[str(k)] = str(v)

        # Load base model
        model = cls(
            input_dimension=literal_eval(metadata["input_dimension"]),
            latent_dimension=literal_eval(metadata["latent_dimension"]),
            nonlinearity=metadata["nonlinearity"],
            k=literal_eval(metadata["steps"]),
            batchnorm=literal_eval(metadata["batchnorm"]),
<<<<<<< HEAD
            hidden_configuration=literal_eval(metadata["hidden_configuration"]),
=======
>>>>>>> 824c4b6e
            **kwargs,
        )

        # Load weights
        load_model(model, file_path, device=get_device(), strict=strict)

        return model, metadata

    def save_model(self, file_path: str | Path, **kwargs):
        """Save model."""

        metadata = {
            "input_dimension": str(self.input_dimension),
            "latent_dimension": str(self.latent_dimension),
            "hidden_configuration": str(self.hidden_configuration),
            "nonlinearity": str(self.nonlinearity),
            "steps": str(self.steps),
            "batchnorm": str(self.batchnorm),
        }

        for key, value in kwargs.items():
            metadata[key] = str(value)

        save_model(self, Path(file_path), metadata=metadata)


class MatrixExponential(nn.Module):
    def __init__(self, k, dim):
        super().__init__()
        self.k = k  # Number of steps
        self.dim = dim

    def forward(self, X):
        return torch.matrix_exp(X / self.k)  # Scale M by 1/k

    # # Custom initialization function using matrix logarithm
    # def right_inverse(self, X):
    #     # Define a target matrix (e.g., an orthogonal matrix or one with specific eigenvalues)
    #     dummy_layer = nn.Linear(in_features=self.dim, out_features=self.dim)
    #     eigeninit(dummy_layer.weight, theta=1.0)
    #     target_matrix = dummy_layer.weight

    #     # Compute the matrix logarithm of the target matrix
    #     log_matrix = self.k * logm(target_matrix)

    #     return torch.Tensor(log_matrix)


class ExponentialKoopmanAutencoder(Autoencoder):
    """
    Autoencoder model.
    """

    def __init__(
        self,
        k: int,
        input_dimension: int = 2,
        latent_dimension: int = 4,
        hidden_configuration: Optional[List[Int]] = None,
        nonlinearity: str = "leakyrelu",
        batchnorm: bool = False,
    ):
        super().__init__(
            k,
            input_dimension,
            latent_dimension,
            hidden_configuration,
            nonlinearity,
            batchnorm,
        )

        parametrize.register_parametrization(
            self.koopman_matrix.linear_layer, "weight", MatrixExponential(k=k, dim=latent_dimension)
        )<|MERGE_RESOLUTION|>--- conflicted
+++ resolved
@@ -75,7 +75,9 @@
             dims_list = [input_dimension, latent_dimension]
             dims_list = dims_list[:1] + hidden_configuration + dims_list[1:]
 
-            channel_dims = [(dims_list[i - 1], dims_list[i]) for i in range(1, len(dims_list))]
+            channel_dims = [
+                (dims_list[i - 1], dims_list[i]) for i in range(1, len(dims_list))
+            ]
 
         ################## ENCODER #################
         self._encoder = nn.Sequential()
@@ -141,7 +143,9 @@
     @property
     def modules(self) -> nn.Sequential:
         """Returns the autoencoder modules in a sequential container."""
-        return nn.Sequential(self._koopman_matrix, *(list(self._encoder) + list(self._decoder)))
+        return nn.Sequential(
+            self._koopman_matrix, *(list(self._encoder) + list(self._decoder))
+        )
 
     def _encode(self, x):
         ## Pre-encoder bias
@@ -163,11 +167,7 @@
         phi_x = self._encode(x)
 
         # Reconstruct
-<<<<<<< HEAD
         x_recons = self._decode(phi_x)
-=======
-        x_recons = self.decoder(phi_x)
->>>>>>> 824c4b6e
 
         ##########################################
         # If you like slow code, you'll enjoy this!
@@ -211,7 +211,9 @@
         for i, layer in enumerate(self.features):
             if layer.is_hooked:
                 activations[i] = (
-                    layer.forward_activations if not detach else layer.forward_activations.detach()
+                    layer.forward_activations
+                    if not detach
+                    else layer.forward_activations.detach()
                 )
 
         return activations
@@ -237,10 +239,7 @@
             nonlinearity=metadata["nonlinearity"],
             k=literal_eval(metadata["steps"]),
             batchnorm=literal_eval(metadata["batchnorm"]),
-<<<<<<< HEAD
             hidden_configuration=literal_eval(metadata["hidden_configuration"]),
-=======
->>>>>>> 824c4b6e
             **kwargs,
         )
 
@@ -313,5 +312,7 @@
         )
 
         parametrize.register_parametrization(
-            self.koopman_matrix.linear_layer, "weight", MatrixExponential(k=k, dim=latent_dimension)
+            self.koopman_matrix.linear_layer,
+            "weight",
+            MatrixExponential(k=k, dim=latent_dimension),
         )