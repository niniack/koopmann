--- conflicted
+++ resolved
@@ -1,13 +1,9 @@
 model: 
     residual: False
     out_features: 10
-<<<<<<< HEAD
     hidden_neurons: [784,784,784,784]
-=======
-    hidden_neurons: [512,512,512,512]
     bias: True
     batchnorm: False
->>>>>>> 97ff85a4
 
 optim: 
     type: "sgd"
